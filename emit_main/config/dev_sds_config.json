--- conflicted
+++ resolved
@@ -1,63 +1,4 @@
 {
-<<<<<<< HEAD
-  "general_config": {
-    "instrument": "emit",
-    "environment": "dev",
-    "processing_version": "01",
-    "luigi_local_scheduler": false,
-    "luigi_workers": 2
-  },
-  "filesystem_config": {
-    "local_store_dir": "/store/",
-    "local_scratch_dir": "/store/scratch/"
-  },
-  "database_config": {
-    "db_host": "128.149.12.85",
-    "db_port": 27017,
-    "db_name": "emitDevDB",
-    "db_user": "emit-dev"
-  },
-  "email_config": {
-    "email_user": "emit-sds@jpl.nasa.gov",
-    "email_sender": "emit-sds@jpl.nasa.gov",
-    "email_recipient_list": [
-      "emit-sds-admins@jpl.nasa.gov"
-    ],
-    "smtp_host": "smtp.jpl.nasa.gov",
-    "smtp_port": 587,
-    "graph_api_app_id": "b9adb101-52a1-4111-ac13-b534ff282581",
-    "graph_api_tenant_id": "545921e0-10ef-4398-8713-9832ac563dad",
-    "graph_api_base_url": "https://graph.microsoft.com/v1.0/users/"
-  },
-  "build_config": {
-    "extended_build_num": "010629",
-    "conda_base_dir": "/store/local/miniforge3/"
-  },
-  "daac_config": {
-    "aws_cli_exe": "/store/shared/aws-cli/v2/current/bin/aws",
-    "aws_s3_bucket": "jpl-ngis",
-    "aws_s3_base_dir": "/lpdaac",
-    "aws_profile": "default",
-    "cnm_version": "1.4",
-    "daac_submission_url_forward": "https://sqs.us-west-2.amazonaws.com/560130786230/lp-uat-ingest-forward-processing",
-    "daac_submission_url_backward": "https://sqs.us-west-2.amazonaws.com/560130786230/lp-uat-ingest-backward-processing",
-    "daac_provider_forward": "EMIT_FORWARD_PROCESSED_S3_UAT",
-    "daac_provider_backward": "EMIT_BACKWARD_PROCESSED_S3_UAT",
-    "daac_reconciliation_arn": "arn:aws:sns:us-west-2:560130786230:lp-uat-reconciliation-notification",
-    "daac_server_internal": "ngis-data.jpl.nasa.gov",
-    "daac_server_external": "popo.jpl.nasa.gov",
-    "daac_base_dir": "/data/emit/lp_daac",
-    "dois": {
-      "EMITL1ARAW": "10.5067/EMIT/EMITL1ARAW.001",
-      "EMITL1BATT": "10.5067/EMIT/EMITL1BATT.001",
-      "EMITL1BRAD": "10.5067/EMIT/EMITL1BRAD.001",
-      "EMITL2ARFL": "10.5067/EMIT/EMITL2ARFL.001",
-      "EMITL2AMASK": "10.5067/EMIT/EMITL2AMASK.002",
-      "EMITL2BMIN": "10.5067/EMIT/EMITL2BMIN.001",
-      "EMITL3ASA": "10.5067/EMIT/EMITL3ASA.001",
-      "EMITL2BCH4ENH": "10.5067/EMIT/EMITL2BCH4ENH.002",
-      "EMITL2BCO2ENH": "10.5067/EMIT/EMITL2BCO2ENH.002"
-=======
     "general_config": {
         "instrument": "emit",
         "environment": "dev",
@@ -185,6 +126,5 @@
         "emit.L2AReflectance": [
             "IndexError: index 2 is out of bounds for axis 1 with size 2"
         ]
->>>>>>> 4efd6acd
     }
 }