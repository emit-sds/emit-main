--- conflicted
+++ resolved
@@ -33,11 +33,7 @@
   },
 
   "build_config": {
-<<<<<<< HEAD
-    "extended_build_num": "000000",
-=======
     "extended_build_num": "010501",
->>>>>>> 0096c03d
     "conda_base_dir": "/beegfs/store/shared/anaconda3/"
   },
 
