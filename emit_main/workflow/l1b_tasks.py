--- conflicted
+++ resolved
@@ -180,14 +180,9 @@
         wm.copy(envi_header(tmp_rdn_destripe_dark_img_path), acq.destripedark_hdr_path)
         wm.copy(tmp_rdn_destripe_flatfield_img_path, acq.destripeff_img_path)
         wm.copy(envi_header(tmp_rdn_destripe_flatfield_img_path), acq.destripeff_hdr_path)
-<<<<<<< HEAD
         wm.copy(tmp_rdn_bandmask_img_path, acq.bandmask_img_path)
         wm.copy(envi_header(tmp_rdn_bandmask_img_path), acq.bandmask_hdr_path)
-        wm.copy(tmp_log_path, os.path.join(acq.l1b_data_dir, os.path.basename(tmp_log_path)) )
-=======
         wm.copy(tmp_log_path, os.path.join(acq.l1b_data_dir, os.path.basename(tmp_log_path)))
->>>>>>> e9b7fd8a
-
 
         # Update hdr files
         input_files_arr = ["{}={}".format(key, value) for key, value in input_files.items()]
