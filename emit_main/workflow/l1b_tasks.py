"""
This code contains tasks for executing EMIT Level 1B PGEs and helper utilities.

Authors: Winston Olson-Duvall, winston.olson-duvall@jpl.nasa.gov
         Philip G. Brodrick, philip.brodrick@jpl.nasa.gov
"""

import datetime
import glob
import json
import logging
import os

import luigi
import spectral.io.envi as envi

from emit_main.workflow.acquisition import Acquisition
from emit_main.workflow.output_targets import AcquisitionTarget, OrbitTarget
from emit_main.workflow.workflow_manager import WorkflowManager
from emit_main.workflow.slurm import SlurmJobTask
from emit_utils import daac_converter
<<<<<<< HEAD

=======
>>>>>>> 0ade7784

logger = logging.getLogger("emit-main")

class L1BCalibrate(SlurmJobTask):
    """
    Performs calibration of raw data to produce radiance
    :returns: Spectrally calibrated radiance
    """

    config_path = luigi.Parameter()
    acquisition_id = luigi.Parameter()
    level = luigi.Parameter()
    partition = luigi.Parameter()
    dark_path = luigi.Parameter()

    task_namespace = "emit"

    def requires(self):

        logger.debug(f"{self.task_family} requires: {self.acquisition_id}")
        return None

    def output(self):

        logger.debug(f"{self.task_family} output: {self.acquisition_id}")
        wm = WorkflowManager(config_path=self.config_path, acquisition_id=self.acquisition_id)
        return AcquisitionTarget(acquisition=wm.acquisition, task_family=self.task_family)

    def work(self):

        logger.debug(f"{self.task_family} work: {self.acquisition_id}")

        wm = WorkflowManager(config_path=self.config_path, acquisition_id=self.acquisition_id)
        acq = wm.acquisition
        pge = wm.pges["emit-sds-l1b"]

        # PGE writes to tmp folder
        tmp_output_dir = os.path.join(self.tmp_dir, "output")
        wm.makedirs(tmp_output_dir)
        tmp_rdn_img_path = os.path.join(tmp_output_dir, os.path.basename(acq.rdn_img_path))
        log_name = os.path.basename(acq.rdn_img_path.replace(".img", "_pge.log"))
        tmp_log_path = os.path.join(tmp_output_dir, log_name)
        with open(wm.config["l1b_config_path"], "r") as f:
            config = json.load(f)

        # Update config file values with absolute paths and store all input files for logging later
        input_files = {}
        for key, value in config.items():
            if "_file" in key:
                if not value.startswith("/"):
                    config[key] = os.path.abspath(os.path.join(pge.repo_dir, value))
                input_files[key] = config[key]

        tmp_config_path = os.path.join(self.tmp_dir, "l1b_config.json")
        with open(tmp_config_path, "w") as outfile:
            json.dump(config, outfile)

        dm = wm.database_manager

        if len(self.dark_path) > 0:
            dark_img_path = self.dark_path
        else:
            # Find dark image - Get most recent dark image, but throw error if not within last 200 minutes
            recent_darks = dm.find_acquisitions_touching_date_range(
                "dark",
                "stop_time",
                acq.start_time - datetime.timedelta(minutes=200),
                acq.start_time,
                sort=-1)
            if recent_darks is None or len(recent_darks) == 0:
                raise RuntimeError(f"Unable to find any darks for acquisition {acq.acquisition_id} within last 200 "
                                   f"minutes.")

            dark_img_path = recent_darks[0]["products"]["l1a"]["raw"]["img_path"]

        input_files["dark_file"] = dark_img_path

        emitrdn_exe = os.path.join(pge.repo_dir, "emitrdn.py")
        utils_path = os.path.join(pge.repo_dir, "utils")
        env = os.environ.copy()
        env["PYTHONPATH"] = f"$PYTHONPATH:{utils_path}"
        cmd = ["python", emitrdn_exe,
               "--config_file", tmp_config_path,
               "--dark_file", dark_img_path,
               "--log_file", tmp_log_path,
               "--level", self.level,
               acq.raw_img_path,
               tmp_rdn_img_path]
        pge.run(cmd, tmp_dir=self.tmp_dir, env=env)

        # Copy output files to l1b dir
        for file in glob.glob(os.path.join(tmp_output_dir, "*")):
            if file.endswith(".hdr"):
                wm.copy(file, acq.rdn_hdr_path)
            else:
                wm.copy(file, os.path.join(acq.l1b_data_dir, os.path.basename(file)))

        # Update hdr files
        input_files_arr = ["{}={}".format(key, value) for key, value in input_files.items()]
        doc_version = "EMIT SDS L1B JPL-D 104187, Initial"
        hdr = envi.read_envi_header(acq.rdn_hdr_path)
        hdr["emit acquisition start time"] = acq.start_time_with_tz.strftime("%Y-%m-%dT%H:%M:%S%z")
        hdr["emit acquisition stop time"] = acq.stop_time_with_tz.strftime("%Y-%m-%dT%H:%M:%S%z")
        hdr["emit pge name"] = pge.repo_url
        hdr["emit pge version"] = pge.version_tag
        hdr["emit pge input files"] = input_files_arr
        hdr["emit pge run command"] = " ".join(cmd)
        hdr["emit software build version"] = wm.config["extended_build_num"]
        hdr["emit documentation version"] = doc_version
        creation_time = datetime.datetime.fromtimestamp(os.path.getmtime(acq.rdn_img_path), tz=datetime.timezone.utc)
        hdr["emit data product creation time"] = creation_time.strftime("%Y-%m-%dT%H:%M:%S%z")
        hdr["emit data product version"] = wm.config["processing_version"]
        hdr["emit acquisition daynight"] = acq.daynight

        envi.write_envi_header(acq.rdn_hdr_path, hdr)

        # PGE writes metadata to db
        product_dict = {
            "img_path": acq.rdn_img_path,
            "hdr_path": acq.rdn_hdr_path,
            "created": creation_time,
            "dimensions": {
                "lines": hdr["lines"],
                "samples": hdr["samples"],
                "bands": hdr["bands"]
            }
        }
        dm.update_acquisition_metadata(acq.acquisition_id, {"products.l1b.rdn": product_dict})

        log_entry = {
            "task": self.task_family,
            "pge_name": pge.repo_url,
            "pge_version": pge.version_tag,
            "pge_input_files": input_files,
            "pge_run_command": " ".join(cmd),
            "documentation_version": doc_version,
            "product_creation_time": creation_time,
            "log_timestamp": datetime.datetime.now(tz=datetime.timezone.utc),
            "completion_status": "SUCCESS",
            "output": {
                "l1b_rdn_img_path": acq.rdn_img_path,
                "l1b_rdn_hdr_path:": acq.rdn_hdr_path
            }
        }

        dm.insert_acquisition_log_entry(self.acquisition_id, log_entry)


class L1BGeolocate(SlurmJobTask):
    """
    Performs geolocation using BAD telemetry and counter-OS time pair file
    :returns: Geolocation files including GLT, OBS, LOC, corrected attitude and ephemeris
    """

    config_path = luigi.Parameter()
    orbit_id = luigi.Parameter()
    level = luigi.Parameter()
    partition = luigi.Parameter()

    task_namespace = "emit"

    def requires(self):

        logger.debug(f"{self.task_family} requires: {self.acquisition_id}")
        return None

    def output(self):

        logger.debug(f"{self.task_family} output: {self.acquisition_id}")
        # wm = WorkflowManager(config_path=self.config_path, orbit_id=self.orbit_id)
        # return OrbitTarget(orbit=wm.orbit, task_family=self.task_family)
        return None

    def work(self):

        logger.debug(f"{self.task_family} work: {self.acquisition_id}")

        wm = WorkflowManager(config_path=self.config_path, orbit_id=self.orbit_id)
        orbit = wm.orbit
        dm = wm.database_manager

        # TODO: Check that I have all the acquisition radiance files, or just do that before calling in the monitor?
        # Get acquisitions in orbit (only science, not dark) - radiance and line timestamps
        acquisitions_in_orbit = dm.find_acquisitions_by_orbit_id(orbit.orbit_id)

        # Build input_files dictionary
        input_files = {
            "attitude_ephemeris_file": orbit.uncorr_att_eph_path,
            "timestamp_radiance_pairs": []
        }
        for acq in acquisitions_in_orbit:
            if acq["submode"] == "science":
                try:
                    rdn_img_path = acq["products"]["l1b"]["rdn"]["img_path"]
                except KeyError:
                    wm.print(__name__, f"Could not find a radiance image path for {acq['acquisition_id']} in DB.")
                    continue
                file_pair = {
                    "timestamps_file": rdn_img_path.replace("_l1b_", "_l1a_").replace(".img", "_line_timestamps.txt"),
                    "radiance_file": rdn_img_path
                }
                input_files["timestamp_radiance_pairs"].append(file_pair)

        # Build run command
        pge = wm.pges["emit-sds-l1b-geo"]
        l1b_geo_install_dir = wm.config["l1b_geo_install_dir"]
        l1b_geo_pge_exe = os.path.join(l1b_geo_install_dir, "install", "l1b_geo_pge")
        tmp_output_dir = os.path.join(self.local_tmp_dir, "output")
        wm.makedirs(tmp_output_dir)
        emit_test_data = "/store/shared/emit-test-data/latest"
        l1b_osp_dir = wm.config["l1b_geo_osp_dir"]

        tmp_input_files_path = os.path.join(tmp_output_dir, "l1b_geo_input_files.json")
        with open(tmp_input_files_path, "w") as f:
            f.write(json.dumps(input_files, indent=4))

        # TODO: Change run command to use input_files json
        cmd = [l1b_geo_pge_exe, tmp_output_dir, l1b_osp_dir,
               f"{emit_test_data}/*o80000_l1a_att*.nc",
               f"{emit_test_data}/*o80000_s001_l1a_line_time*.nc",
               f"{emit_test_data}/*o80000_s001_l1b_rdn*.img",
               f"{emit_test_data}/*o80000_s002_l1a_line_time*.nc",
               f"{emit_test_data}/*o80000_s002_l1b_rdn*.img",
               f"{emit_test_data}/*o80000_s003_l1a_line_time*.nc",
               f"{emit_test_data}/*o80000_s003_l1b_rdn*.img"]
        pge.run(cmd, tmp_dir=self.tmp_dir, use_conda_run=False)

        # TODO: Copy back files and update DB
        # Get unique acquisitions_ids
        output_prods = [os.path.basename(path) for path in glob.glob(os.path.join(tmp_output_dir, "emit*"))]
        output_prods.sort()
        acquisition_ids = set([prod.split("_")[0] for prod in output_prods])
        wm.print(__name__, f"Found acquisition ids: {acquisition_ids}")
        output_prods = {
            "l1b_glt_img_paths": [],
            "l1b_glt_hdr_paths": [],
            "l1b_loc_img_paths": [],
            "l1b_loc_hdr_paths": [],
            "l1b_rdn_kmz_paths": [],
            "l1b_rdn_png_paths": []
        }
        acq_prod_map = {}
        for id in acquisition_ids:
            wm_acq = WorkflowManager(config_path=self.config_path, acquisition_id=id)
            acq = wm_acq.acquisition
            # Find all tmp paths
            tmp_glt_img_path = glob.glob(os.path.join(tmp_output_dir, f"{id}*glt*img"))[0]
            tmp_glt_hdr_path = glob.glob(os.path.join(tmp_output_dir, f"{id}*glt*hdr"))[0]
            tmp_loc_img_path = glob.glob(os.path.join(tmp_output_dir, f"{id}*loc*img"))[0]
            tmp_loc_hdr_path = glob.glob(os.path.join(tmp_output_dir, f"{id}*loc*hdr"))[0]
            tmp_rdn_kmz_path = glob.glob(os.path.join(tmp_output_dir, f"{id}*rdn*kmz"))[0]
            tmp_rdn_png_path = glob.glob(os.path.join(tmp_output_dir, f"{id}*rdn*png"))[0]
            # Copy tmp paths to /store
            wm.print(__name__, f"Copying {tmp_glt_img_path} to {acq.glt_img_path}")
            wm.copy(tmp_glt_img_path, acq.glt_img_path)
            wm.copy(tmp_glt_hdr_path, acq.glt_hdr_path)
            wm.copy(tmp_loc_img_path, acq.loc_img_path)
            wm.copy(tmp_loc_hdr_path, acq.loc_hdr_path)
            wm.copy(tmp_rdn_kmz_path, acq.rdn_kmz_path)
            wm.copy(tmp_rdn_png_path, acq.rdn_png_path)
            # Symlink from orbits l1b dir to acquisitions l1b dir
            wm.symlink(acq.glt_img_path, os.path.join(orbit.l1b_dir, os.path.basename(acq.glt_img_path)))
            wm.symlink(acq.glt_hdr_path, os.path.join(orbit.l1b_dir, os.path.basename(acq.glt_hdr_path)))
            wm.symlink(acq.loc_img_path, os.path.join(orbit.l1b_dir, os.path.basename(acq.loc_img_path)))
            wm.symlink(acq.loc_hdr_path, os.path.join(orbit.l1b_dir, os.path.basename(acq.loc_hdr_path)))
            wm.symlink(acq.rdn_kmz_path, os.path.join(orbit.l1b_dir, os.path.basename(acq.rdn_kmz_path)))
            wm.symlink(acq.rdn_png_path, os.path.join(orbit.l1b_dir, os.path.basename(acq.rdn_png_path)))
            # Keep track of output paths for processing log
            output_prods["l1b_glt_img_paths"].append(acq.glt_img_path)
            output_prods["l1b_glt_hdr_paths"].append(acq.glt_hdr_path)
            output_prods["l1b_loc_img_paths"].append(acq.loc_img_path)
            output_prods["l1b_loc_hdr_paths"].append(acq.loc_hdr_path)
            output_prods["l1b_rdn_kmz_paths"].append(acq.rdn_kmz_path)
            output_prods["l1b_rdn_png_paths"].append(acq.rdn_png_path)
            # Keep track of acquisition product map for products
            acq_prod_map[id] = {
                "glt": {
                    "img_path": acq.glt_img_path,
                    "hdr_path": acq.glt_hdr_path,
                    "created": datetime.datetime.fromtimestamp(os.path.getmtime(acq.glt_img_path),
                                                               tz=datetime.timezone.utc)
                },
                "loc": {
                    "img_path": acq.loc_img_path,
                    "hdr_path": acq.loc_hdr_path,
                    "created": datetime.datetime.fromtimestamp(os.path.getmtime(acq.loc_img_path),
                                                               tz=datetime.timezone.utc)
                },
                "rdn_kmz": {
                    "kmz_path": acq.rdn_kmz_path,
                    "created": datetime.datetime.fromtimestamp(os.path.getmtime(acq.rdn_kmz_path),
                                                               tz=datetime.timezone.utc)
                },
                "rdn_png": {
                    "png_path": acq.rdn_png_path,
                    "created": datetime.datetime.fromtimestamp(os.path.getmtime(acq.rdn_png_path),
                                                               tz=datetime.timezone.utc)
                }
            }

            # Update acquisition header files and DB
            # Update hdr files
            acq_input_files = {
                "attitude_ephemeris_file": orbit.uncorr_att_eph_path,
                "timestamp_file": acq.rdn_img_path.replace("_l1b_", "_l1a_").replace(".img", "_line_timestamps.txt"),
                "radiance_file": acq.rdn_img_path
            }
            input_files_arr = ["{}={}".format(key, value) for key, value in acq_input_files.items()]
            doc_version = "EMIT SDS L1B JPL-D 104187, Initial"
            for img_path, hdr_path in [(acq.glt_img_path, acq.glt_hdr_path),
                                       (acq.loc_img_path, acq.loc_hdr_path)]:

                hdr = envi.read_envi_header(hdr_path)
                hdr["emit acquisition start time"] = acq.start_time_with_tz.strftime("%Y-%m-%dT%H:%M:%S%z")
                hdr["emit acquisition stop time"] = acq.stop_time_with_tz.strftime("%Y-%m-%dT%H:%M:%S%z")
                hdr["emit pge name"] = pge.repo_url
                hdr["emit pge version"] = pge.version_tag
                hdr["emit pge input files"] = input_files_arr
                hdr["emit pge run command"] = " ".join(cmd)
                hdr["emit software build version"] = wm.config["extended_build_num"]
                hdr["emit documentation version"] = doc_version
                if "_glt_" in img_path:
                    creation_time = datetime.datetime.fromtimestamp(os.path.getmtime(acq.glt_img_path),
                                                                    tz=datetime.timezone.utc)
                if "_loc_" in img_path:
                    creation_time = datetime.datetime.fromtimestamp(os.path.getmtime(acq.loc_img_path),
                                                                    tz=datetime.timezone.utc)
                hdr["emit data product creation time"] = creation_time.strftime("%Y-%m-%dT%H:%M:%S%z")
                hdr["emit data product version"] = wm.config["processing_version"]
                hdr["emit acquisition daynight"] = acq.daynight

                envi.write_envi_header(hdr_path, hdr)

            # Write product dict
            dm.update_acquisition_metadata(acq.acquisition_id, {"products.l1b.glt": acq_prod_map[id]["glt"]})
            dm.update_acquisition_metadata(acq.acquisition_id, {"products.l1b.loc": acq_prod_map[id]["loc"]})
            dm.update_acquisition_metadata(acq.acquisition_id, {"products.l1b.rdn_kmz": acq_prod_map[id]["rdn_kmz"]})
            dm.update_acquisition_metadata(acq.acquisition_id, {"products.l1b.rdn_png": acq_prod_map[id]["rdn_png"]})

        # Finish updating orbit level properties
        # Copy back remainder of work directory
        wm.makedirs(orbit.l1b_geo_work_dir)
        ancillary_workdir_paths = glob.glob(os.path.join(tmp_output_dir, "l1b_geo*"))
        ancillary_workdir_paths += glob.glob(os.path.join(tmp_output_dir, "map*"))
        for path in ancillary_workdir_paths:
            wm.copy(path, os.path.join(orbit.l1b_geo_work_dir, os.path.basename(path)))

        # Update product dictionary
        dm.update_orbit_metadata(orbit.orbit_id, {"products.l1b.acquisitions": acq_prod_map})

        # Add processing log
        doc_version = "EMIT SDS L1B JPL-D 104187, Initial"
        log_entry = {
            "task": self.task_family,
            "pge_name": pge.repo_url,
            "pge_version": pge.version_tag,
            "pge_input_files": input_files,
            "pge_run_command": " ".join(cmd),
            "documentation_version": doc_version,
            "product_creation_time": creation_time,
            "log_timestamp": datetime.datetime.now(tz=datetime.timezone.utc),
            "completion_status": "SUCCESS",
            "output": output_prods
        }
        dm.insert_orbit_log_entry(orbit.orbit_id, log_entry)


class L1BFormat(SlurmJobTask):
    """
    Converts L1B (geolocation and radiance) to netcdf files
    :returns: L1B netcdf output for delivery
    """

    config_path = luigi.Parameter()
    acquisition_id = luigi.Parameter()
    level = luigi.Parameter()
    partition = luigi.Parameter()

    task_namespace = "emit"

    def requires(self):

        logger.debug(f"{self.task_family} requires: {self.acquisition_id}")
        return (L1BCalibrate(config_path=self.config_path, acquisition_id=self.acquisition_id, level=self.level,
                             partition=self.partition),
                L1BGeolocate(config_path=self.config_path, acquisition_id=self.acquisition_id, level=self.level,
                             partition=self.partition))

    def output(self):

        logger.debug(f"{self.task_family} output: {self.acquisition_id}")
        acq = Acquisition(config_path=self.config_path, acquisition_id=self.acquisition_id)
        return AcquisitionTarget(acquisition=acq, task_family=self.task_family)

    def work(self):

        logger.debug(f"{self.task_family} work: {self.acquisition_id}")

        wm = WorkflowManager(config_path=self.config_path, acquisition_id=self.acquisition_id)
        acq = wm.acquisition
        pge = wm.pges["emit-sds-l1b"]

        output_generator_exe = os.path.join(pge.repo_dir, "output_conversion.py")
        tmp_output_dir = os.path.join(self.local_tmp_dir, "output")
        wm.makedirs(tmp_output_dir)
        tmp_daac_nc_path = os.path.join(tmp_output_dir, f"{self.acquisition_id}_l1b_rdn.nc")
        tmp_log_path = os.path.join(self.local_tmp_dir, "output_conversion_pge.log")
        cmd = ["python", output_generator_exe, tmp_daac_nc_path, acq.rdn_img_path, acq.obs_img_path, acq.loc_img_path,
               acq.glt_img_path, "--log_file", tmp_log_path]
        pge.run(cmd, tmp_dir=self.tmp_dir)

        utc_now = datetime.datetime.now(tz=datetime.timezone.utc)
        daac_nc_path = os.path.join(acq.l1b_data_dir, f"{acq.daac_l1brad_prefix}_{utc_now.strftime('%Y%m%dt%H%M%S')}.nc")
        daac_ummg_json_path = daac_nc_path.replace(".nc", "_ummg.cmr.json")

        # Copy and rename output files back to /store
        # EMITL1B_RAD.vVV_yyyymmddthhmmss_oOOOOO_sSSS_yyyymmddthhmmss.nc
        log_path = daac_nc_path.replace(".nc", "_pge.log")
        wm.copy(tmp_daac_nc_path, daac_nc_path)
        wm.copy(tmp_log_path, log_path)

        nc_creation_time = datetime.datetime.fromtimestamp(os.path.getmtime(daac_nc_path), tz=datetime.timezone.utc)
        granule_name = os.path.splitext(os.path.basename(daac_nc_path))[0]
        daynight = "day" if acq.submode == "science" else "dark"
        ummg = daac_converter.initialize_ummg(granule_name, nc_creation_time, "EMITL1B_RAD")
        ummg = daac_converter.add_data_file_ummg(ummg, daac_nc_path, daynight)

        #TODO: replace w/ database read or read from L1B Geolocate PGE
        tmp_boundary_points_list = [[-118.53, 35.85], [-118.53, 35.659], [-118.397, 35.659], [-118.397, 35.85]]
        ummg = daac_converter.add_boundary_ummg(ummg, tmp_boundary_points_list)
        daac_converter.dump_json(ummg,daac_ummg_json_path)

        # PGE writes metadata to db
        dm = wm.database_manager
        product_dict_netcdf = {
            "netcdf_path": daac_nc_path,
            "created": nc_creation_time
        }
        dm.update_acquisition_metadata(acq.acquisition_id, {"products.l1b.rdn_netcdf": product_dict_netcdf})

        product_dict_ummg = {
            "ummg_json_path": daac_ummg_json_path,
            "created": datetime.datetime.fromtimestamp(os.path.getmtime(daac_ummg_json_path), tz=datetime.timezone.utc)
        }
        dm.update_acquisition_metadata(acq.acquisition_id, {"products.l1b.rdn_ummg": product_dict_ummg})

        log_entry = {
            "task": self.task_family,
            "pge_name": pge.repo_url,
            "pge_version": pge.version_tag,
            "pge_input_files": {
                "rdn_img_path": acq.rdn_img_path,
                "obs_img_path": acq.obs_img_path,
                "loc_img_path": acq.loc_img_path,
                "glt_img_path": acq.glt_img_path
            },
            "pge_run_command": " ".join(cmd),
            "documentation_version": "TBD",
            "product_creation_time": nc_creation_time,
            "log_timestamp": datetime.datetime.now(tz=datetime.timezone.utc),
            "completion_status": "SUCCESS",
            "output": {
                "l1b_rdn_netcdf_path": daac_nc_path,
                "l1b_rdn_ummg_path:": daac_ummg_json_path
            }
        }

        dm.insert_acquisition_log_entry(self.acquisition_id, log_entry)


class L1BDeliver(SlurmJobTask):
    """
    Stages NetCDF and UMM-G files and submits notification to DAAC interface
    :returns: Staged L1B files
    """

    config_path = luigi.Parameter()
    acquisition_id = luigi.Parameter()
    level = luigi.Parameter()
    partition = luigi.Parameter()

    task_namespace = "emit"
    n_cores = 1
    memory = 30000

    def requires(self):

        logger.debug(f"{self.task_family} requires: {self.acquisition_id}")
        return None

    def output(self):

        logger.debug(f"{self.task_family} output: {self.acquisition_id}")
        acq = Acquisition(config_path=self.config_path, acquisition_id=self.acquisition_id)
        return AcquisitionTarget(acquisition=acq, task_family=self.task_family)

    def work(self):

        logger.debug(f"{self.task_family} work: {self.acquisition_id}")

        wm = WorkflowManager(config_path=self.config_path, acquisition_id=self.acquisition_id)
        acq = wm.acquisition
        pge = wm.pges["emit-main"]

        # Locate matching NetCDF and UMM-G files for this acquisition. If there is more than 1, get most recent
        daac_nc_path = sorted(glob.glob(os.path.join(acq.l1b_data_dir, acq.daac_l1brad_prefix + "*.nc")))[-1]
        daac_ummg_json_path = sorted(glob.glob(os.path.join(acq.l1b_data_dir, acq.daac_l1brad_prefix + "*ummg.cmr.json")))[-1]

        # Copy files to staging server
        partial_dir_arg = f"--partial-dir={acq.daac_partial_dir}"
        log_file_arg = f"--log-file={os.path.join(self.tmp_dir, 'rsync.log')}"
        target = f"{wm.config['daac_server_internal']}:{acq.daac_staging_dir}/"
        group = f"emit-{wm.config['environment']}" if wm.config["environment"] in ("test", "ops") else "emit-dev"
        # This command only makes the directory and changes ownership if the directory doesn't exist
        cmd_make_target = ["ssh", wm.config["daac_server_internal"], "\"if", "[", "!", "-d",
                           f"'{acq.daac_staging_dir}'", "];", "then", "mkdir", f"{acq.daac_staging_dir};", "chgrp",
                           group, f"{acq.daac_staging_dir};", "fi\""]
        pge.run(cmd_make_target, tmp_dir=self.tmp_dir)

        for path in (daac_nc_path, daac_ummg_json_path):
            cmd_rsync = ["rsync", "-azv", partial_dir_arg, log_file_arg, path, target]
            pge.run(cmd_rsync, tmp_dir=self.tmp_dir)

        # Build notification dictionary
        utc_now = datetime.datetime.now(tz=datetime.timezone.utc)
        cnm_submission_id = os.path.basename(daac_nc_path).replace(".nc", f"_{utc_now.strftime('%Y%m%dt%H%M%S')}")
        cnm_submission_path = os.path.join(acq.l1b_data_dir, cnm_submission_id + ".json")
        notification = {
            "collection": wm.config["cmr_collections"]["l1brad"],
            "provider": wm.config["daac_provider"],
            "identifier": cnm_submission_id,
            "version": wm.config["cnm_version"],
            "product": {
                "name": os.path.basename(daac_nc_path).replace(".nc", ""),
                "dataVersion": f"0{wm.config['processing_version']}",
                "files": [
                    {
                        "name": os.path.basename(daac_nc_path),
                        "uri": acq.daac_uri_base + os.path.basename(daac_nc_path),
                        "type": "data",
                        "size": os.path.getsize(daac_nc_path),
                        "checksumType": "sha512",
                        "checksum": daac_converter.calc_checksum(daac_nc_path, "sha512")
                    },
                    {
                        "name": os.path.basename(daac_ummg_json_path),
                        "uri": acq.daac_uri_base + os.path.basename(daac_ummg_json_path),
                        "type": "metadata",
                        "size": os.path.getsize(daac_ummg_json_path),
                        "checksumType": "sha512",
                        "checksum": daac_converter.calc_checksum(daac_ummg_json_path, "sha512")
                    }
                ]
            }
        }

        # Write notification submission to file
        with open(cnm_submission_path, "w") as f:
            f.write(json.dumps(notification, indent=4))
        wm.change_group_ownership(cnm_submission_path)

        # Submit notification via AWS SQS
        cmd_aws = [wm.config["aws_cli_exe"], "sqs", "send-message", "--queue-url", wm.config["daac_submission_url"], "--message-body",
                   f"file://{cnm_submission_path}", "--profile", wm.config["aws_profile"]]
        pge.run(cmd_aws, tmp_dir=self.tmp_dir)
        cnm_creation_time = datetime.datetime.fromtimestamp(os.path.getmtime(cnm_submission_path),
                                                            tz=datetime.timezone.utc)

        # Record delivery details in DB for reconciliation report
        dm = wm.database_manager
        for file in notification["product"]["files"]:
            delivery_report = {
                "timestamp": utc_now,
                "collection": notification["collection"],
                "version": notification["product"]["dataVersion"],
                "filename": file["name"],
                "size": file["size"],
                "checksum": file["checksum"],
                "checksum_type": file["checksumType"],
                "submission_id": cnm_submission_id,
                "submission_status": "submitted"
            }
            dm.insert_granule_report(delivery_report)

        # Update db with log entry
        if "rdn_daac_submissions" in acq.metadata["products"]["l1b"] and \
                acq.metadata["products"]["l1b"]["rdn_daac_submissions"] is not None:
            acq.metadata["products"]["l1b"]["rdn_daac_submissions"].append(cnm_submission_path)
        else:
            acq.metadata["products"]["l1b"]["rdn_daac_submissions"] = [cnm_submission_path]
        dm.update_acquisition_metadata(
            acq.acquisition_id,
            {"products.l1b.rdn_daac_submissions": acq.metadata["products"]["l1b"]["rdn_daac_submissions"]})

        log_entry = {
            "task": self.task_family,
            "pge_name": pge.repo_url,
            "pge_version": pge.version_tag,
            "pge_input_files": {
                "daac_netcdf_path": daac_nc_path,
                "daac_ummg_json_path": daac_ummg_json_path
            },
            "pge_run_command": " ".join(cmd_aws),
            "documentation_version": "TBD",
            "product_creation_time": cnm_creation_time,
            "log_timestamp": datetime.datetime.now(tz=datetime.timezone.utc),
            "completion_status": "SUCCESS",
            "output": {
                "l1b_rdn_cnm_submission_path": cnm_submission_path
            }
        }

        dm.insert_acquisition_log_entry(self.acquisition_id, log_entry)<|MERGE_RESOLUTION|>--- conflicted
+++ resolved
@@ -19,12 +19,9 @@
 from emit_main.workflow.workflow_manager import WorkflowManager
 from emit_main.workflow.slurm import SlurmJobTask
 from emit_utils import daac_converter
-<<<<<<< HEAD
-
-=======
->>>>>>> 0ade7784
 
 logger = logging.getLogger("emit-main")
+
 
 class L1BCalibrate(SlurmJobTask):
     """
@@ -406,10 +403,10 @@
     def requires(self):
 
         logger.debug(f"{self.task_family} requires: {self.acquisition_id}")
-        return (L1BCalibrate(config_path=self.config_path, acquisition_id=self.acquisition_id, level=self.level,
-                             partition=self.partition),
-                L1BGeolocate(config_path=self.config_path, acquisition_id=self.acquisition_id, level=self.level,
-                             partition=self.partition))
+        acq = Acquisition(config_path=self.config_path, acquisition_id=self.acquisition_id)
+        # TODO: Do we check for geolocate here or do we only kick off this process when we know it can run?
+        return L1BCalibrate(config_path=self.config_path, acquisition_id=self.acquisition_id, level=self.level,
+                            partition=self.partition)
 
     def output(self):
 
