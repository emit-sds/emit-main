--- conflicted
+++ resolved
@@ -114,15 +114,11 @@
             "mineral_group_mat_file": min_group_mat_file,
             "tetracorder_config_filename": tetracorder_config_file
         }
-<<<<<<< HEAD
-        cmd = ["python", aggregator_exe, tmp_tetra_output_path, min_group_mat_file, tmp_abun_path, tmp_abun_unc_path,
-=======
 
         env = os.environ.copy()
         emit_utils_pge = wm.pges["emit-utils"]
         env["PYTHONPATH"] = f"$PYTHONPATH:{emit_utils_pge.repo_dir}"
-        agg_cmd = ["python", aggregator_exe, tmp_tetra_output_path, min_group_mat_file, tmp_abun_path,
->>>>>>> b8ea6f02
+        agg_cmd = ["python", aggregator_exe, tmp_tetra_output_path, min_group_mat_file, tmp_abun_path, tmp_abun_unc_path,
                "--calculate_uncertainty",
                "--reflectance_file", acq.rfl_img_path,
                "--reflectance_uncertainty_file", acq.rfluncert_img_path,
@@ -132,13 +128,8 @@
                ]
         pge.run(agg_cmd, cwd=pge.repo_dir, tmp_dir=self.tmp_dir, env=env)
 
-<<<<<<< HEAD
-        cmd = ['python', os.path.join(pge.repo_dir, 'quicklook.py'), tmp_abun_path, tmp_quicklook_path, '--unc_file', tmp_abun_unc_path]
-        pge.run(cmd, cwd=pge.repo_dir, tmp_dir=self.tmp_dir)
-=======
-        ql_cmd = ['python', os.path.join(pge.repo_dir, 'quicklook.py'), tmp_abun_path, tmp_quicklook_path, '--unc_file', tmp_abun_path + '_uncert']
+        ql_cmd = ['python', os.path.join(pge.repo_dir, 'quicklook.py'), tmp_abun_path, tmp_quicklook_path, '--unc_file', tmp_abun_unc_path]
         pge.run(ql_cmd, cwd=pge.repo_dir, tmp_dir=self.tmp_dir, env=env)
->>>>>>> b8ea6f02
 
         # Copy mask files to l2a dir
         wm.copytree(tmp_tetra_output_path, acq.tetra_dir_path)
