"""
This code contains tasks for executing EMIT Level 2A PGEs and helper utilities.

Author: Winston Olson-Duvall, winston.olson-duvall@jpl.nasa.gov
"""

import datetime
import json
import logging
import os
import time
import numpy as np

import luigi
import spectral.io.envi as envi

from emit_main.workflow.acquisition import Acquisition
from emit_main.workflow.output_targets import AcquisitionTarget
from emit_main.workflow.workflow_manager import WorkflowManager
from emit_main.workflow.l1b_tasks import L1BCalibrate, L1BGeolocate
from emit_main.workflow.slurm import SlurmJobTask
from emit_utils.file_checks import envi_header, check_cloudfraction
from emit_utils import daac_converter

logger = logging.getLogger("emit-main")


class L2AReflectance(SlurmJobTask):
    """
    Performs atmospheric correction on radiance
    :returns: Surface reflectance and uncertainties
    """

    config_path = luigi.Parameter()
    acquisition_id = luigi.Parameter()
    level = luigi.Parameter()
    partition = luigi.Parameter()

    n_cores = 40
    memory = 180000

    task_namespace = "emit"

    def requires(self):

        logger.debug(f"{self.task_family} requires: {self.acquisition_id}")
        wm = WorkflowManager(config_path=self.config_path, acquisition_id=self.acquisition_id)
        acq = wm.acquisition
        return None
        # Don't look up dependencies here since the monitor guarantees that these have already run
        # return (L1BCalibrate(config_path=self.config_path, acquisition_id=self.acquisition_id, level=self.level,
        #                      partition=self.partition),
        #         L1BGeolocate(config_path=self.config_path, orbit_id=acq.orbit, level=self.level,
        #                      partition=self.partition))

    def output(self):

        logger.debug(f"{self.task_family} output: {self.acquisition_id}")
        wm = WorkflowManager(config_path=self.config_path, acquisition_id=self.acquisition_id)
        return AcquisitionTarget(acquisition=wm.acquisition, task_family=self.task_family)

    def work(self):

        start_time = time.time()
        logger.debug(f"{self.task_family} run: {self.acquisition_id}")

        wm = WorkflowManager(config_path=self.config_path, acquisition_id=self.acquisition_id)
        acq = wm.acquisition
        pge = wm.pges["emit-sds-l2a"]

        # Build PGE cmd for surface model
        isofit_pge = wm.pges["isofit"]
        surface_config_path = wm.config["isofit_surface_config"]
        tmp_surface_path = os.path.join(self.local_tmp_dir, f"{acq.acquisition_id}_surface.mat")
        # Get wavelength file from l1b config
        l1b_config_path = wm.config["l1b_config_path"]
        with open(l1b_config_path, "r") as f:
            config = json.load(f)
        wavelength_path = config["spectral_calibration_file"]
        if not wavelength_path.startswith("/"):
            wavelength_path = os.path.abspath(os.path.join(os.path.dirname(l1b_config_path), wavelength_path))

        first_wavelength_ind = int(config["first_distributed_row"])
        last_wavelength_ind = int(config["last_distributed_row"])
        # Clip and Flip
        wavelengths = np.genfromtxt(wavelength_path)[first_wavelength_ind:last_wavelength_ind + 1, :][::-1, :]
        tmp_clipped_wavelength_path = os.path.join(self.local_tmp_dir, f"{acq.acquisition_id}_wavelengths.txt")
        np.savetxt(tmp_clipped_wavelength_path, wavelengths, fmt='%f')

        # Set environment
        env = os.environ.copy()
        env["PYTHONPATH"] = f"$PYTHONPATH:{isofit_pge.repo_dir}"
        surf_cmd = ["python", "-c", "\"from isofit.utils import surface_model;",
                    f"surface_model('{surface_config_path}', wavelength_path='{tmp_clipped_wavelength_path}', "
                    f"output_path='{tmp_surface_path}')\""]
        pge.run(surf_cmd, tmp_dir=self.tmp_dir, env=env)

        # Build PGE cmd for apply_oe
        apply_oe_exe = os.path.join(isofit_pge.repo_dir, "isofit", "utils", "apply_oe.py")
        tmp_log_path = os.path.join(self.local_tmp_dir, "isofit.log")

        emulator_base = wm.config["isofit_emulator_base"]
        input_files = {
            "radiance_file": acq.rdn_img_path,
            "pixel_locations_file": acq.loc_img_path,
            "observation_parameters_file": acq.obs_img_path,
            "surface_model_config": surface_config_path
        }
        cmd = ["python", apply_oe_exe, acq.rdn_img_path, acq.loc_img_path, acq.obs_img_path, self.local_tmp_dir, "emit",
               "--presolve=1", "--empirical_line=1", "--emulator_base=" + emulator_base,
               "--n_cores", str(self.n_cores),
               "--surface_path", tmp_surface_path,
               "--ray_temp_dir", "/tmp/ray",
               "--log_file", tmp_log_path,
               "--logging_level", self.level,
               "--num_neighbors=10",
               "--pressure_elevation"]

        env["SIXS_DIR"] = wm.config["isofit_sixs_dir"]
        env["EMULATOR_DIR"] = emulator_base
        env["RAY_worker_register_timeout_seconds"] = "600"
        pge.run(cmd, tmp_dir=self.tmp_dir, env=env)

        # Copy output files to l2a dir and rename
        tmp_rfl_path = os.path.join(self.local_tmp_dir, "output", self.acquisition_id + "_rfl")
        tmp_rfl_png_path = os.path.join(self.local_tmp_dir, "output", self.acquisition_id + "_rfl_rgb.png")
        tmp_rfl_hdr_path = envi_header(tmp_rfl_path)
        tmp_rfluncert_path = os.path.join(self.local_tmp_dir, "output",
                                          self.acquisition_id + "_uncert")
        tmp_rfluncert_hdr_path = envi_header(tmp_rfluncert_path)
        tmp_lbl_path = os.path.join(self.local_tmp_dir, "output", self.acquisition_id + "_lbl")
        tmp_lbl_hdr_path = envi_header(tmp_lbl_path)
        tmp_statesubs_path = os.path.join(
            self.local_tmp_dir, "output", self.acquisition_id + "_subs_state")
        tmp_statesubsuncert_path = os.path.join(
            self.local_tmp_dir, "output", self.acquisition_id + "_subs_uncert")
        tmp_obssubs_path = os.path.join(
            self.local_tmp_dir, "input", self.acquisition_id + "_subs_obs")
        tmp_locsubs_path = os.path.join(
            self.local_tmp_dir, "input", self.acquisition_id + "_subs_loc")
        tmp_quality_path = os.path.join(self.local_tmp_dir, "output", self.acquisition_id + "_rfl_quality.txt")

        cmd = ["gdal_translate", tmp_rfl_path, tmp_rfl_png_path, "-b", "35", "-b", "23", "-b",
               "11", "-ot", "Byte", "-scale", "-exponent", "0.6", "-of", "PNG", "-co", "ZLEVEL=9"]
        pge.run(cmd, tmp_dir=self.tmp_dir, env=env)

        cmd = ["python", os.path.join(pge.repo_dir, "spectrum_quality.py"), tmp_rfl_path, tmp_quality_path]
        pge.run(cmd, tmp_dir=self.tmp_dir, env=env)

        wm.copy(tmp_rfl_path, acq.rfl_img_path)
        wm.copy(tmp_rfl_hdr_path, acq.rfl_hdr_path)
        wm.copy(tmp_rfluncert_path, acq.rfluncert_img_path)
        wm.copy(tmp_rfluncert_hdr_path, acq.rfluncert_hdr_path)
        wm.copy(tmp_lbl_path, acq.lbl_img_path)
        wm.copy(tmp_lbl_hdr_path, acq.lbl_hdr_path)
        wm.copy(tmp_statesubs_path, acq.statesubs_img_path)
        wm.copy(envi_header(tmp_statesubs_path), acq.statesubs_hdr_path)
        wm.copy(tmp_statesubsuncert_path, acq.statesubsuncert_img_path)
        wm.copy(envi_header(tmp_statesubsuncert_path), acq.statesubsuncert_hdr_path)
        wm.copy(tmp_obssubs_path, acq.obssubs_img_path)
        wm.copy(envi_header(tmp_obssubs_path), acq.obssubs_hdr_path)
        wm.copy(tmp_locsubs_path, acq.locsubs_img_path)
        wm.copy(envi_header(tmp_locsubs_path), acq.locsubs_hdr_path)
        wm.copy(tmp_rfl_png_path, acq.rfl_png_path)
        wm.copy(tmp_quality_path, acq.quality_txt_path)

        # Copy log file and rename
        log_path = acq.rfl_img_path.replace(".img", "_pge.log")
        wm.copy(tmp_log_path, log_path)

        # Update hdr files
        input_files_arr = ["{}={}".format(key, value) for key, value in input_files.items()]
        doc_version = "EMIT SDS L2A JPL-D 104236, Rev B"
        dm = wm.database_manager
        for img_path, hdr_path in [(acq.rfl_img_path, acq.rfl_hdr_path), (acq.rfluncert_img_path, acq.rfluncert_hdr_path)]:
            hdr = envi.read_envi_header(hdr_path)
            hdr["description"] = "{{EMIT L2A surface reflectance (0-1)}}"
            hdr["emit acquisition start time"] = acq.start_time_with_tz.strftime("%Y-%m-%dT%H:%M:%S%z")
            hdr["emit acquisition stop time"] = acq.stop_time_with_tz.strftime("%Y-%m-%dT%H:%M:%S%z")
            hdr["emit pge name"] = pge.repo_url
            hdr["emit pge version"] = pge.version_tag
            hdr["emit pge input files"] = input_files_arr
            hdr["emit pge run command"] = " ".join(cmd)
            hdr["emit software build version"] = wm.config["extended_build_num"]
            hdr["emit documentation version"] = doc_version
            creation_time = datetime.datetime.fromtimestamp(
                os.path.getmtime(img_path), tz=datetime.timezone.utc)
            hdr["emit data product creation time"] = creation_time.strftime("%Y-%m-%dT%H:%M:%S%z")
            hdr["emit data product version"] = wm.config["processing_version"]
            daynight = "Day" if acq.submode == "science" else "Night"
            hdr["emit acquisition daynight"] = daynight
            envi.write_envi_header(hdr_path, hdr)

            # Update product dictionary in DB
            product_dict = {
                "img_path": img_path,
                "hdr_path": hdr_path,
                "created": creation_time,
                "dimensions": {
                    "lines": hdr["lines"],
                    "samples": hdr["samples"],
                    "bands": hdr["bands"]
                }
            }
            if "_rfl_" in img_path:
                dm.update_acquisition_metadata(
                    acq.acquisition_id, {"products.l2a.rfl": product_dict})
            elif "_rfluncert_" in img_path:
                dm.update_acquisition_metadata(
                    acq.acquisition_id, {"products.l2a.rfluncert": product_dict})

        total_time = time.time() - start_time
        log_entry = {
            "task": self.task_family,
            "pge_name": pge.repo_url,
            "pge_version": pge.version_tag,
            "pge_input_files": input_files,
            "pge_run_command": " ".join(cmd),
            "documentation_version": doc_version,
            "product_creation_time": creation_time,
            "pge_runtime_seconds": total_time,
            "log_timestamp": datetime.datetime.now(tz=datetime.timezone.utc),
            "completion_status": "SUCCESS",
            "output": {
                "l2a_rfl_img_path": acq.rfl_img_path,
                "l2a_rfl_hdr_path:": acq.rfl_hdr_path,
                "l2a_rfl_png_path:": acq.rfl_png_path,
                "l2a_rfluncert_img_path": acq.rfluncert_img_path,
                "l2a_rfluncert_hdr_path:": acq.rfluncert_hdr_path,
                "l2a_quality_txt_path:": acq.quality_txt_path
            }
        }

        dm.insert_acquisition_log_entry(self.acquisition_id, log_entry)


class L2AMask(SlurmJobTask):
    """
    Creates masks
    :returns: Mask file
    """

    config_path = luigi.Parameter()
    acquisition_id = luigi.Parameter()
    level = luigi.Parameter()
    partition = luigi.Parameter()

    n_cores = 40
    memory = 180000

    task_namespace = "emit"

    def requires(self):

        logger.debug(self.task_family + " requires")
        return L2AReflectance(config_path=self.config_path, acquisition_id=self.acquisition_id, level=self.level,
                              partition=self.partition)
        # Only look include reflectance dependency for now.  The monitor guarantees that calibration has run
        # return (L1BCalibrate(config_path=self.config_path, acquisition_id=self.acquisition_id, level=self.level,
        #                      partition=self.partition),
        #         L2AReflectance(config_path=self.config_path, acquisition_id=self.acquisition_id, level=self.level,
        #                        partition=self.partition))

    def output(self):

        logger.debug(self.task_family + " output")
        wm = WorkflowManager(config_path=self.config_path, acquisition_id=self.acquisition_id)
        return AcquisitionTarget(acquisition=wm.acquisition, task_family=self.task_family)

    def work(self):

        start_time = time.time()
        logger.debug(self.task_family + " run")

        wm = WorkflowManager(config_path=self.config_path, acquisition_id=self.acquisition_id)
        acq = wm.acquisition
        pge = wm.pges["emit-sds-l2a"]

        # Build PGE command for make_masks.py
        tmp_output_dir = os.path.join(self.tmp_dir, "output")
        wm.makedirs(tmp_output_dir)

        tmp_mask_path = os.path.join(tmp_output_dir, os.path.basename(acq.mask_img_path))
        tmp_mask_hdr_path = envi_header(tmp_mask_path)
        solar_irradiance_path = os.path.join(pge.repo_dir, "data", "kurudz_0.1nm.dat")
        make_masks_exe = os.path.join(pge.repo_dir, "make_emit_masks.py")

        input_files = {
            "radiance_file": acq.rdn_img_path,
            "pixel_locations_file": acq.loc_img_path,
            "subset_labels_file": acq.lbl_img_path,
            "state_subset_file": acq.statesubs_img_path,
            "solar_irradiance_file": solar_irradiance_path
        }

        env = os.environ.copy()
        isofit_pge = wm.pges["isofit"]
        emit_utils_pge = wm.pges["emit-utils"]
        env["PYTHONPATH"] = f"$PYTHONPATH:{isofit_pge.repo_dir}:{emit_utils_pge.repo_dir}"

        env["RAY_worker_register_timeout_seconds"] = "600"

        cmd = ["python", make_masks_exe, acq.rdn_img_path, acq.loc_img_path, acq.lbl_img_path, acq.statesubs_img_path,
               solar_irradiance_path, tmp_mask_path, "--n_cores", str(self.n_cores)]
        pge.run(cmd, tmp_dir=self.tmp_dir, env=env)

        cloud_fraction = check_cloudfraction(tmp_mask_path)

        # Copy mask files to l2a dir
        wm.copy(tmp_mask_path, acq.mask_img_path)
        wm.copy(tmp_mask_hdr_path, acq.mask_hdr_path)

        # Update hdr files
        input_files_arr = ["{}={}".format(key, value) for key, value in input_files.items()]
        doc_version = "EMIT SDS L2A JPL-D 104236, Rev B"
        hdr = envi.read_envi_header(acq.mask_hdr_path)
        hdr["emit acquisition start time"] = acq.start_time_with_tz.strftime("%Y-%m-%dT%H:%M:%S%z")
        hdr["emit acquisition stop time"] = acq.stop_time_with_tz.strftime("%Y-%m-%dT%H:%M:%S%z")
        hdr["emit pge name"] = pge.repo_url
        hdr["emit pge version"] = pge.version_tag
        hdr["emit pge input files"] = input_files_arr
        hdr["emit pge run command"] = " ".join(cmd)
        hdr["emit software build version"] = wm.config["extended_build_num"]
        hdr["emit documentation version"] = doc_version
        creation_time = datetime.datetime.fromtimestamp(
            os.path.getmtime(acq.mask_img_path), tz=datetime.timezone.utc)
        hdr["emit data product creation time"] = creation_time.strftime("%Y-%m-%dT%H:%M:%S%z")
        hdr["emit data product version"] = wm.config["processing_version"]
        hdr["emit acquisition daynight"] = acq.daynight
        hdr["emit acquisition cloudfraction"] = cloud_fraction
        envi.write_envi_header(acq.mask_hdr_path, hdr)

        # PGE writes metadata to db
        dm = wm.database_manager
        product_dict = {
            "img_path": acq.mask_img_path,
            "hdr_path": acq.mask_hdr_path,
            "created": creation_time,
            "dimensions": {
                "lines": hdr["lines"],
                "samples": hdr["samples"],
                "bands": hdr["bands"]
            }
        }
        dm.update_acquisition_metadata(acq.acquisition_id, {"products.l2a.mask": product_dict})
        dm.update_acquisition_metadata(acq.acquisition_id, {"cloud_fraction": cloud_fraction})

        total_time = time.time() - start_time
        log_entry = {
            "task": self.task_family,
            "pge_name": pge.repo_url,
            "pge_version": pge.version_tag,
            "pge_input_files": input_files,
            "pge_run_command": " ".join(cmd),
            "documentation_version": doc_version,
            "product_creation_time": creation_time,
            "pge_runtime_seconds": total_time,
            "log_timestamp": datetime.datetime.now(tz=datetime.timezone.utc),
            "completion_status": "SUCCESS",
            "output": {
                "l2a_mask_img_path": acq.mask_img_path,
                "l2a_mask_hdr_path:": acq.mask_hdr_path
            }
        }

        dm.insert_acquisition_log_entry(self.acquisition_id, log_entry)


class L2AFormat(SlurmJobTask):
    """
    Converts L2A (reflectance, reflectance uncertainty, and masks) to netcdf files
    :returns: L2A netcdf output for delivery
    """

    config_path = luigi.Parameter()
    acquisition_id = luigi.Parameter()
    level = luigi.Parameter()
    partition = luigi.Parameter()

    memory = 18000

    task_namespace = "emit"

    def requires(self):

        logger.debug(f"{self.task_family} requires: {self.acquisition_id}")
        return (L2AReflectance(config_path=self.config_path, acquisition_id=self.acquisition_id, level=self.level,
                               partition=self.partition),
                L2AMask(config_path=self.config_path, acquisition_id=self.acquisition_id, level=self.level,
                        partition=self.partition))

    def output(self):

        logger.debug(f"{self.task_family} output: {self.acquisition_id}")
        acq = Acquisition(config_path=self.config_path, acquisition_id=self.acquisition_id)
        return AcquisitionTarget(acquisition=acq, task_family=self.task_family)

    def work(self):

        logger.debug(f"{self.task_family} work: {self.acquisition_id}")

        wm = WorkflowManager(config_path=self.config_path, acquisition_id=self.acquisition_id)
        acq = wm.acquisition

        pge = wm.pges["emit-sds-l2a"]

        output_generator_exe = os.path.join(pge.repo_dir, "output_conversion.py")
        tmp_output_dir = os.path.join(self.local_tmp_dir, "output")
        wm.makedirs(tmp_output_dir)
        tmp_daac_rfl_nc_path = os.path.join(tmp_output_dir, f"{self.acquisition_id}_l2a_rfl.nc")
        tmp_daac_rfl_unc_nc_path = os.path.join(tmp_output_dir, f"{self.acquisition_id}_l2a_rfl_unc.nc")
        tmp_daac_mask_nc_path = os.path.join(tmp_output_dir, f"{self.acquisition_id}_l2a_mask.nc")
        tmp_log_path = os.path.join(self.local_tmp_dir, "output_conversion_pge.log")

        cmd = ["python", output_generator_exe, tmp_daac_rfl_nc_path, tmp_daac_rfl_unc_nc_path,
               tmp_daac_mask_nc_path, acq.rfl_img_path, acq.rfluncert_img_path,
<<<<<<< HEAD
               acq.mask_img_path, acq.bandmask_img_path, acq.loc_img_path, acq.glt_img_path, 
               "V0" + str(wm.config["processing_version"]), "--log_file", tmp_log_path]
        pge.run(cmd, tmp_dir=self.tmp_dir)
=======
               acq.mask_img_path, acq.loc_img_path, acq.glt_img_path, "V0" + str(wm.config["processing_version"]),
               "--log_file", tmp_log_path]

        # Run this inside the emit-main conda environment to include emit-utils and other requirements
        main_pge = wm.pges["emit-main"]
        main_pge.run(cmd, tmp_dir=self.tmp_dir)
>>>>>>> e9b7fd8a

        # Copy and rename output files back to /store
        log_path = acq.rfl_nc_path.replace(".nc", "_nc_pge.log")
        wm.copy(tmp_daac_rfl_nc_path, acq.rfl_nc_path)
        wm.copy(tmp_daac_rfl_unc_nc_path, acq.rfluncert_nc_path)
        wm.copy(tmp_daac_mask_nc_path, acq.mask_nc_path)
        wm.copy(tmp_log_path, log_path)

        # PGE writes metadata to db
        nc_creation_time = datetime.datetime.fromtimestamp(os.path.getmtime(acq.rfl_nc_path), tz=datetime.timezone.utc)
        dm = wm.database_manager
        product_dict_netcdf = {
            "netcdf_rfl_path": acq.rfl_nc_path,
            "netcdf_rfl_unc_path": acq.rfluncert_nc_path,
            "netcdf_mask_path": acq.mask_nc_path,
            "created": nc_creation_time
        }
        dm.update_acquisition_metadata(acq.acquisition_id, {"products.l2a.rfl_netcdf": product_dict_netcdf})

        log_entry = {
            "task": self.task_family,
            "pge_name": pge.repo_url,
            "pge_version": pge.version_tag,
            "pge_input_files": {
                "rfl_img_path": acq.rfl_img_path,
                "rfluncert_img_path": acq.rfluncert_img_path,
                "mask_img_path": acq.mask_img_path,
                "loc_img_path": acq.loc_img_path,
                "glt_img_path": acq.glt_img_path
            },
            "pge_run_command": " ".join(cmd),
            "documentation_version": "TBD",
            "product_creation_time": nc_creation_time,
            "log_timestamp": datetime.datetime.now(tz=datetime.timezone.utc),
            "completion_status": "SUCCESS",
            "output": {
                "l2a_rfl_netcdf_path": acq.rfl_nc_path,
                "l2a_rfl_unc_netcdf_path": acq.rfluncert_nc_path,
                "l2a_mask_netcdf_path": acq.mask_nc_path
            }
        }

        dm.insert_acquisition_log_entry(self.acquisition_id, log_entry)


class L2ADeliver(SlurmJobTask):
    """
    Stages NetCDF and UMM-G files and submits notification to DAAC interface
    :returns: Staged L2A files
    """

    config_path = luigi.Parameter()
    acquisition_id = luigi.Parameter()
    level = luigi.Parameter()
    partition = luigi.Parameter()

    memory = 18000

    task_namespace = "emit"

    def requires(self):

        logger.debug(f"{self.task_family} requires: {self.acquisition_id}")
        return L2AFormat(config_path=self.config_path, acquisition_id=self.acquisition_id, level=self.level,
                         partition=self.partition)

    def output(self):

        logger.debug(f"{self.task_family} output: {self.acquisition_id}")
        acq = Acquisition(config_path=self.config_path, acquisition_id=self.acquisition_id)
        return AcquisitionTarget(acquisition=acq, task_family=self.task_family)

    def work(self):

        logger.debug(f"{self.task_family} work: {self.acquisition_id}")

        wm = WorkflowManager(config_path=self.config_path, acquisition_id=self.acquisition_id)
        acq = wm.acquisition
        pge = wm.pges["emit-main"]

        # Get local SDS names
        # nc_path = acq.rfl_img_path.replace(".img", ".nc")
        ummg_path = acq.rfl_nc_path.replace(".nc", ".cmr.json")

        # Create local/tmp daac names and paths
        daac_rfl_nc_name = f"{acq.rfl_granule_ur}.nc"
        daac_rfluncert_nc_name = f"{acq.rfluncert_granule_ur}.nc"
        daac_mask_nc_name = f"{acq.mask_granule_ur}.nc"
        daac_browse_name = f"{acq.rfl_granule_ur}.png"
        daac_ummg_name = f"{acq.rfl_granule_ur}.cmr.json"
        daac_rfl_nc_path = os.path.join(self.tmp_dir, daac_rfl_nc_name)
        daac_rfluncert_nc_path = os.path.join(self.tmp_dir, daac_rfluncert_nc_name)
        daac_mask_nc_path = os.path.join(self.tmp_dir, daac_mask_nc_name)
        daac_browse_path = os.path.join(self.tmp_dir, daac_browse_name)
        daac_ummg_path = os.path.join(self.tmp_dir, daac_ummg_name)

        # Copy files to tmp dir and rename
        wm.copy(acq.rfl_nc_path, daac_rfl_nc_path)
        wm.copy(acq.rfluncert_nc_path, daac_rfluncert_nc_path)
        wm.copy(acq.mask_nc_path, daac_mask_nc_path)
        wm.copy(acq.rfl_png_path, daac_browse_path)

        # Create the UMM-G file
        nc_creation_time = datetime.datetime.fromtimestamp(os.path.getmtime(acq.rfl_nc_path), tz=datetime.timezone.utc)
        daynight = "Day" if acq.submode == "science" else "Night"
        l2a_pge = wm.pges["emit-sds-l2a"]
        ummg = daac_converter.initialize_ummg(acq.rfl_granule_ur, nc_creation_time, "EMITL2ARFL",
                                              acq.collection_version, acq.start_time,
                                              acq.stop_time, l2a_pge.repo_name, l2a_pge.version_tag,
                                              software_build_version=wm.config["extended_build_num"],
                                              doi=wm.config["dois"]["EMITL2ARFL"], orbit=int(acq.orbit),
                                              orbit_segment=int(acq.scene), scene=int(acq.daac_scene),
                                              solar_zenith=acq.mean_solar_zenith,
                                              solar_azimuth=acq.mean_solar_azimuth,
                                              cloud_fraction=acq.cloud_fraction)
        ummg = daac_converter.add_data_files_ummg(
            ummg,
            [daac_rfl_nc_path, daac_rfluncert_nc_path, daac_mask_nc_path, daac_browse_path],
            daynight,
            ["NETCDF-4", "NETCDF-4", "NETCDF-4", "PNG"])
        # ummg = daac_converter.add_related_url(ummg, l2a_pge.repo_url, "DOWNLOAD SOFTWARE")
        ummg = daac_converter.add_boundary_ummg(ummg, acq.gring)
        daac_converter.dump_json(ummg, ummg_path)
        wm.change_group_ownership(ummg_path)

        # Copy ummg file to tmp dir and rename
        wm.copy(ummg_path, daac_ummg_path)

        # Copy files to staging server
        partial_dir_arg = f"--partial-dir={acq.daac_partial_dir}"
        log_file_arg = f"--log-file={os.path.join(self.tmp_dir, 'rsync.log')}"
        target = f"{wm.config['daac_server_internal']}:{acq.daac_staging_dir}/"
        group = f"emit-{wm.config['environment']}" if wm.config["environment"] in ("test", "ops") else "emit-dev"
        # This command only makes the directory and changes ownership if the directory doesn't exist
        cmd_make_target = ["ssh", wm.config["daac_server_internal"], "\"if", "[", "!", "-d",
                           f"'{acq.daac_staging_dir}'", "];", "then", "mkdir", f"{acq.daac_staging_dir};", "chgrp",
                           group, f"{acq.daac_staging_dir};", "fi\""]
        pge.run(cmd_make_target, tmp_dir=self.tmp_dir)

        for path in (daac_rfl_nc_path, daac_rfluncert_nc_path, daac_mask_nc_path, daac_browse_path, daac_ummg_path):
            cmd_rsync = ["rsync", "-azv", partial_dir_arg, log_file_arg, path, target]
            pge.run(cmd_rsync, tmp_dir=self.tmp_dir)

        # Build notification dictionary
        utc_now = datetime.datetime.now(tz=datetime.timezone.utc)
        cnm_submission_id = f"{acq.rfl_granule_ur}_{utc_now.strftime('%Y%m%dt%H%M%S')}"
        cnm_submission_path = os.path.join(acq.l2a_data_dir, cnm_submission_id + "_cnm.json")
        target_src_map = {
            daac_rfl_nc_name: os.path.basename(acq.rfl_nc_path),
            daac_rfluncert_nc_name: os.path.basename(acq.rfluncert_nc_path),
            daac_mask_nc_name: os.path.basename(acq.mask_nc_path),
            daac_browse_name: os.path.basename(acq.rfl_png_path),
            daac_ummg_name: os.path.basename(ummg_path)
        }
        notification = {
            "collection": "EMITL2ARFL",
            "provider": wm.config["daac_provider"],
            "identifier": cnm_submission_id,
            "version": wm.config["cnm_version"],
            "product": {
                "name": acq.rfl_granule_ur,
                "dataVersion": acq.collection_version,
                "files": [
                    {
                        "name": daac_rfl_nc_name,
                        "uri": acq.daac_uri_base + daac_rfl_nc_name,
                        "type": "data",
                        "size": os.path.getsize(daac_rfl_nc_name),
                        "checksumType": "sha512",
                        "checksum": daac_converter.calc_checksum(daac_rfl_nc_path, "sha512")
                    },
                    {
                        "name": daac_rfluncert_nc_name,
                        "uri": acq.daac_uri_base + daac_rfluncert_nc_name,
                        "type": "data",
                        "size": os.path.getsize(daac_rfluncert_nc_name),
                        "checksumType": "sha512",
                        "checksum": daac_converter.calc_checksum(daac_rfluncert_nc_path, "sha512")
                    },
                    {
                        "name": daac_mask_nc_name,
                        "uri": acq.daac_uri_base + daac_mask_nc_name,
                        "type": "data",
                        "size": os.path.getsize(daac_mask_nc_name),
                        "checksumType": "sha512",
                        "checksum": daac_converter.calc_checksum(daac_mask_nc_path, "sha512")
                    },
                    {
                        "name": daac_browse_name,
                        "uri": acq.daac_uri_base + daac_browse_name,
                        "type": "browse",
                        "size": os.path.getsize(daac_browse_path),
                        "checksumType": "sha512",
                        "checksum": daac_converter.calc_checksum(daac_browse_path, "sha512")
                    },
                    {
                        "name": daac_ummg_name,
                        "uri": acq.daac_uri_base + daac_ummg_name,
                        "type": "metadata",
                        "size": os.path.getsize(daac_ummg_path),
                        "checksumType": "sha512",
                        "checksum": daac_converter.calc_checksum(daac_ummg_path, "sha512")
                    }
                ]
            }
        }

        # Write notification submission to file
        with open(cnm_submission_path, "w") as f:
            f.write(json.dumps(notification, indent=4))
        wm.change_group_ownership(cnm_submission_path)

        # Submit notification via AWS SQS
        cmd_aws = [wm.config["aws_cli_exe"], "sqs", "send-message", "--queue-url", wm.config["daac_submission_url"], "--message-body",
                   f"file://{cnm_submission_path}", "--profile", wm.config["aws_profile"]]
        pge.run(cmd_aws, tmp_dir=self.tmp_dir)
        cnm_creation_time = datetime.datetime.fromtimestamp(os.path.getmtime(cnm_submission_path),
                                                            tz=datetime.timezone.utc)

        # Record delivery details in DB for reconciliation report
        dm = wm.database_manager
        for file in notification["product"]["files"]:
            delivery_report = {
                "timestamp": utc_now,
                "extended_build_num": wm.config["extended_build_num"],
                "collection": notification["collection"],
                "collection_version": notification["product"]["dataVersion"],
                "granule_ur": acq.rfl_granule_ur,
                "sds_filename": target_src_map[file["name"]],
                "daac_filename": file["name"],
                "uri": file["uri"],
                "type": file["type"],
                "size": file["size"],
                "checksum": file["checksum"],
                "checksum_type": file["checksumType"],
                "submission_id": cnm_submission_id,
                "submission_status": "submitted"
            }
            dm.insert_granule_report(delivery_report)

        # Update db with log entry
        product_dict_ummg = {
            "ummg_json_path": ummg_path,
            "created": datetime.datetime.fromtimestamp(os.path.getmtime(ummg_path), tz=datetime.timezone.utc)
        }
        dm.update_acquisition_metadata(acq.acquisition_id, {"products.l2a.rfl_ummg": product_dict_ummg})

        if "rfl_daac_submissions" in acq.metadata["products"]["l2a"] and \
                acq.metadata["products"]["l2a"]["rfl_daac_submissions"] is not None:
            acq.metadata["products"]["l2a"]["rfl_daac_submissions"].append(cnm_submission_path)
        else:
            acq.metadata["products"]["l2a"]["rfl_daac_submissions"] = [cnm_submission_path]
        dm.update_acquisition_metadata(
            acq.acquisition_id,
            {"products.l2a.rfl_daac_submissions": acq.metadata["products"]["l2a"]["rfl_daac_submissions"]})

        log_entry = {
            "task": self.task_family,
            "pge_name": pge.repo_url,
            "pge_version": pge.version_tag,
            "pge_input_files": {
                "rfl_netcdf_path": acq.rfl_nc_path,
                "rfluncert_netcdf_path": acq.rfluncert_nc_path,
                "mask_netcdf_path": acq.mask_nc_path,
                "rfl_png_path": acq.rfl_png_path
            },
            "pge_run_command": " ".join(cmd_aws),
            "documentation_version": "TBD",
            "product_creation_time": cnm_creation_time,
            "log_timestamp": datetime.datetime.now(tz=datetime.timezone.utc),
            "completion_status": "SUCCESS",
            "output": {
                "l2a_rfl_ummg_path:": ummg_path,
                "l2a_rfl_cnm_submission_path": cnm_submission_path
            }
        }
        dm.insert_acquisition_log_entry(self.acquisition_id, log_entry)<|MERGE_RESOLUTION|>--- conflicted
+++ resolved
@@ -414,18 +414,12 @@
 
         cmd = ["python", output_generator_exe, tmp_daac_rfl_nc_path, tmp_daac_rfl_unc_nc_path,
                tmp_daac_mask_nc_path, acq.rfl_img_path, acq.rfluncert_img_path,
-<<<<<<< HEAD
                acq.mask_img_path, acq.bandmask_img_path, acq.loc_img_path, acq.glt_img_path, 
                "V0" + str(wm.config["processing_version"]), "--log_file", tmp_log_path]
-        pge.run(cmd, tmp_dir=self.tmp_dir)
-=======
-               acq.mask_img_path, acq.loc_img_path, acq.glt_img_path, "V0" + str(wm.config["processing_version"]),
-               "--log_file", tmp_log_path]
 
         # Run this inside the emit-main conda environment to include emit-utils and other requirements
         main_pge = wm.pges["emit-main"]
         main_pge.run(cmd, tmp_dir=self.tmp_dir)
->>>>>>> e9b7fd8a
 
         # Copy and rename output files back to /store
         log_path = acq.rfl_nc_path.replace(".nc", "_nc_pge.log")
