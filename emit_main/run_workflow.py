--- conflicted
+++ resolved
@@ -71,15 +71,12 @@
                         help="The start time to use for any monitor calls (YYYY-MM-DDTHH:MM:SS)")
     parser.add_argument("--stop_time",
                         help="The stop time to use for any monitor calls (YYYY-MM-DDTHH:MM:SS)")
-<<<<<<< HEAD
     parser.add_argument("--date_field", default="last_modified",
                         help="The date field for the monitors to query")
     parser.add_argument("--retry_failed", action="store_true",
                         help="A flag to tell the monitors to retry failed tasks.")
-=======
     parser.add_argument("--pkt_format", default="1.3",
                         help="Flight software version to use for CCSDS depacketization format")
->>>>>>> 6e9fbfd3
     parser.add_argument("--miss_pkt_thresh", default="0.1",
                         help="The threshold of missing packets to total packets which will cause a task to fail")
     parser.add_argument("--ignore_missing_frames", action="store_true",
@@ -352,14 +349,9 @@
     # Get tasks from edp monitor
     if args.monitor and args.monitor == "edp":
         im = IngestMonitor(config_path=args.config_path, level=args.level, partition=args.partition,
-<<<<<<< HEAD
-                           miss_pkt_thresh=args.miss_pkt_thresh, test_mode=args.test_mode)
+                           pkt_format=args.pkt_format, miss_pkt_thresh=args.miss_pkt_thresh, test_mode=args.test_mode)
         im_edp_tasks = im.get_edp_reformatting_tasks(start_time=args.start_time, stop_time=args.stop_time,
                                                      date_field=args.date_field, retry_failed=args.retry_failed)
-=======
-                           pkt_format=args.pkt_format, miss_pkt_thresh=args.miss_pkt_thresh, test_mode=args.test_mode)
-        im_edp_tasks = im.get_edp_reformatting_tasks(start_time=args.start_time, stop_time=args.stop_time)
->>>>>>> 6e9fbfd3
         im_edp_tasks_str = "\n".join([str(t) for t in im_edp_tasks])
         logger.info(f"Ingest monitor EDP tasks to run:\n{im_edp_tasks_str}")
         tasks += im_edp_tasks
